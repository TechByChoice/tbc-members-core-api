"""
Django settings for api project.

Generated by 'django-admin startproject' using Django 4.0.4.

For more information on this file, see
https://docs.djangoproject.com/en/4.0/topics/settings/

For the full list of settings and their values, see
https://docs.djangoproject.com/en/4.0/ref/settings/
"""

import os
from datetime import timedelta
from pathlib import Path
import logging.config

# from celery.schedules import crontab
from django.core.management.utils import get_random_secret_key
from dotenv import load_dotenv

BASE_DIR = Path(__file__).resolve().parent.parent

load_dotenv(os.path.join(BASE_DIR, ".env"))

# Build paths inside the project like this: BASE_DIR / 'subdir'.
BASE_DIR = Path(__file__).resolve().parent.parent

# Quick-start development settings - unsuitable for production
# See https://docs.djangoproject.com/en/4.0/howto/deployment/checklist/

# SECURITY WARNING: keep the secret key used in production secret!
SECRET_KEY = os.getenv("DJANGO_SECRET")

# SECURITY WARNING: don't run with debug turned on in production!
DEBUG = os.getenv("DEBUG")

ALLOWED_HOSTS = [
<<<<<<< HEAD
    "beta.api.techbychoice.org",
    "beta.api.dev.techbychoice.org"
=======
    'dashboard.stripe.com',
    '127.0.0.1',
    '127.0.0.1:3000',
    'localhost',
    'beta.api.techbychoice.org',
    'localhost:3000'
>>>>>>> 2bb027b3
]

# Application definition

INSTALLED_APPS = [
    "django.contrib.admin",
    "django.contrib.auth",
    "django.contrib.contenttypes",
    "django.contrib.sessions",
    "django.contrib.messages",
    "django.contrib.staticfiles",
    "rest_framework",
    "knox",
    "apps.core",
    "apps.company",
    "apps.member",
    "apps.mentorship",
    "corsheaders",
    "storages",
    "django_filters"
]

MIDDLEWARE = [
    "django.middleware.security.SecurityMiddleware",
    # cross domain
    "corsheaders.middleware.CorsMiddleware",
    "django.contrib.sessions.middleware.SessionMiddleware",
    "django.middleware.common.CommonMiddleware",
    "django.middleware.csrf.CsrfViewMiddleware",
    "django.contrib.auth.middleware.AuthenticationMiddleware",
    "django.contrib.messages.middleware.MessageMiddleware",
    "django.middleware.clickjacking.XFrameOptionsMiddleware",
    "whitenoise.middleware.WhiteNoiseMiddleware",
    # firewall
    "apps.core.firewall_middleware.FirewallMiddleware",
]

ROOT_URLCONF = "api.urls"

TEMPLATES = [
    {
        "BACKEND": "django.template.backends.django.DjangoTemplates",
        "DIRS": [
            os.path.join(BASE_DIR, 'apps/core/templates')
        ],
        "APP_DIRS": True,
        "OPTIONS": {
            "context_processors": [
                "django.template.context_processors.debug",
                "django.template.context_processors.request",
                "django.contrib.auth.context_processors.auth",
                "django.contrib.messages.context_processors.messages",
            ],
        },
    },
]

WSGI_APPLICATION = "api.wsgi.application"

# Database
# https://docs.djangoproject.com/en/4.0/ref/settings/#databases

DATABASES = {
<<<<<<< HEAD
    "default": {
        "ENGINE": "django.db.backends.postgresql_psycopg2",
        "NAME": os.getenv("PGDATABASE"),
        "USER": os.getenv("PGUSER"),
        "PASSWORD": os.getenv("PGPASSWORD"),
        "HOST": os.getenv("PGHOST"),
        "PORT": os.getenv("PGPORT"),
=======
    'default': {
        'ENGINE': 'django.db.backends.postgresql_psycopg2',
        'NAME': os.getenv('PGDATABASE'),
        'USER': os.getenv('PGUSER'),
        'PASSWORD': os.getenv('POSTGRES_PASSWORD'),
        'HOST': os.getenv('PGHOST'),
        'PORT': os.getenv('PGPORT'),
>>>>>>> 2bb027b3
    }
}

# Password validation
# https://docs.djangoproject.com/en/4.0/ref/settings/#auth-password-validators

AUTH_PASSWORD_VALIDATORS = [
    {
        "NAME": "django.contrib.auth.password_validation.UserAttributeSimilarityValidator",
    },
    {
        "NAME": "django.contrib.auth.password_validation.MinimumLengthValidator",
    },
    {
        "NAME": "django.contrib.auth.password_validation.CommonPasswordValidator",
    },
    {
        "NAME": "django.contrib.auth.password_validation.NumericPasswordValidator",
    },
]

# Internationalization
# https://docs.djangoproject.com/en/4.0/topics/i18n/

LANGUAGE_CODE = "en-us"

TIME_ZONE = "UTC"

USE_I18N = True

USE_TZ = True

# Static files (CSS, JavaScript, Images)
# https://docs.djangoproject.com/en/4.0/howto/static-files/

USE_S3 = os.getenv("USE_S3") == "TRUE"

if USE_S3:
    # aws settings
    AWS_ACCESS_KEY_ID = os.getenv("AWS_ACCESS_KEY_ID")
    AWS_SECRET_ACCESS_KEY = os.getenv("AWS_SECRET_ACCESS_KEY")
    AWS_STORAGE_BUCKET_NAME = os.getenv("AWS_STORAGE_BUCKET_NAME")
    AWS_DEFAULT_ACL = None
    AWS_S3_CUSTOM_DOMAIN = f"{AWS_STORAGE_BUCKET_NAME}.s3.amazonaws.com"
    AWS_S3_OBJECT_PARAMETERS = {"CacheControl": "max-age=86400"}
    # s3 static settings
    STATIC_LOCATION = "static"
    STATIC_URL = f"https://{AWS_S3_CUSTOM_DOMAIN}/{STATIC_LOCATION}/"
    STATICFILES_STORAGE = "storages.backends.s3boto3.S3Boto3Storage"
    # s3 public media settings
    PUBLIC_MEDIA_LOCATION = "media"
    MEDIA_URL = f"https://{AWS_S3_CUSTOM_DOMAIN}/{PUBLIC_MEDIA_LOCATION}/"
    DEFAULT_FILE_STORAGE = "api.storage_backends.PublicMediaStorage"
    # s3 private media settings
    PRIVATE_MEDIA_LOCATION = "private"
    PRIVATE_FILE_STORAGE = "api.storage_backends.PrivateMediaStorage"
else:
    STATIC_URL = "/staticfiles/"
    STATIC_ROOT = os.path.join(BASE_DIR, "staticfiles")
    MEDIA_URL = "/mediafiles/"
    MEDIA_ROOT = os.path.join(BASE_DIR, "mediafiles")

STATICFILES_DIRS = (os.path.join(BASE_DIR, "static"),)

# Default primary key field type
# https://docs.djangoproject.com/en/4.0/ref/settings/#default-auto-field

DEFAULT_AUTO_FIELD = "django.db.models.BigAutoField"

# Adding details for auth token from knox
REST_FRAMEWORK = {
    "DEFAULT_AUTHENTICATION_CLASSES": [
        "knox.auth.TokenAuthentication",
        "rest_framework.authentication.TokenAuthentication",
    ],
    "DEFAULT_PERMISSION_CLASSES": [
        "rest_framework.permissions.IsAuthenticated",
    ],
}

# Security settings

CORS_ORIGIN_ALLOW_ALL = True
CORS_ALLOW_CREDENTIALS = True
CORS_ALLOW_METHODS = [
    "DELETE",
    "GET",
    "OPTIONS",
    "PATCH",
    "POST",
    "PUT",
]
# CORS_EXPOSE_HEADERS = ["Date"]

CORS_ALLOWED_ORIGINS = [
<<<<<<< HEAD

    "https://www.beta.techbychoice.org",
    "https://beta.techbychoice.org",
    "https://www.opendoors.api.techbychoice.org",
    "https://opendoors.api.techbychoice.org",
    "https://www.gamma.techbychoice.org",
=======
    'http://localhost:3000',
    'http://127.0.0.1:3000',
    'http://localhost:7001',
    'http://127.0.0.1:7001',
    'https://beta.techbychoice.org',
    'https://www.beta.techbychoice.org',
>>>>>>> 2bb027b3
]

# CSRF_COOKIE_DOMAIN = "localhost:3000"
# X_FRAME_OPTIONS = "DENY"
# CSRF_COOKIE_SECURE = os.getenv("CSRF_COOKIE")
# SESSION_COOKIE_SECURE = os.getenv("SESSION_COOKIE")
# SECURE_BROWSER_XSS_FILTER = os.getenv("SESSION_COOKIE")
# SECURE_CONTENT_TYPE_NOSNIFF = os.getenv("SESSION_COOKIE")
# SECURE_HSTS_SECONDS = 31536000  # 1 year
# SECURE_HSTS_INCLUDE_SUBDOMAINS = os.getenv("SESSION_COOKIE")
# SECURE_HSTS_PRELOAD = os.getenv("SESSION_COOKIE")
# SECURE_SSL_REDIRECT = os.getenv("SESSION_COOKIE")
# SESSION_COOKIE_HTTPONLY = os.getenv("SESSION_COOKIE")
# CSRF_COOKIE_HTTPONLY = True

# SESSION_COOKIE_SECURE = False  # Set to True in production
# SESSION_COOKIE_DOMAIN = "localhost:3000"

# Allow cookies
<<<<<<< HEAD
# SESSION_COOKIE_SAMESITE = None
# SESSION_COOKIE_SECURE = False  # Set this to True in production with HTTPS
=======
SESSION_COOKIE_SAMESITE = None
SESSION_COOKIE_SECURE = False  # Set this to True in production with HTTPS
>>>>>>> 2bb027b3


LOGGING = {
    "version": 1,
    "disable_existing_loggers": False,
    "handlers": {
        "console": {
            "level": "DEBUG",
            "class": "logging.StreamHandler",
        },
    },
    "root": {
        "handlers": ["console"],
        'level': 'INFO'
    },
}

# Celery workflow
# Celery Configuration Options
CELERY_TASK_TRACK_STARTED = True
CELERY_TASK_TIME_LIMIT = 30 * 60
# Celery Broker - Redis
CELERY_BROKER_URL = os.getenv("REDIS_URL")

# Celery Schedule
# CELERY_BEAT_SCHEDULECELERY_BEAT_SCHEDULE = {
#     "run-my-task-every-day-at-9am": {
#         "task": "job.tasks.daily_talent_choice_new_company_account_request_reminder",
#         "schedule": crontab(hour=9, minute=0, day_of_week="mon-fri"),
#     },
#     "close-old-jobs": {
#         "task": "job.tasks.daily_talent_choice_new_company_account_request_reminder",
#         "schedule": crontab(hour=9, minute=0, day_of_week="mon-fri"),
#     },
# }

AUTH_USER_MODEL = "core.CustomUser"

REST_KNOX = {
    "TOKEN_TTL": timedelta(days=14),
}

AUTHENTICATION_BACKENDS = [
    "django.contrib.auth.backends.ModelBackend",
]

SESSION_ENGINE = "django.contrib.sessions.backends.db"

# JWT TOKEN
JWT_SECRET_KEY = os.getenv("JWT_SECRET_KEY")
JWT_ALGORITHM = "HS256"
TOKEN_EXPIRATION = timedelta(days=7)

# Ensure you don't run collectstatic during deployment if not necessary
DISABLE_COLLECTSTATIC = 1

# Email setting

EMAIL_BACKEND = 'apps.core.email_backends.SendGridPasswordResetEmailBackend'

# If DEBUG is True, then set SESSION_COOKIE_SECURE to False.
# Otherwise, you can set it based on another condition or default to True.

# If DEBUG is True, then set SESSION_COOKIE_SECURE to False.
# Otherwise, you can set it based on another condition or default to True.
if DEBUG:
    SESSION_COOKIE_SECURE = False
    SECURE_HSTS_INCLUDE_SUBDOMAINS = False
    SECURE_HSTS_PRELOAD = False
    SECURE_SSL_REDIRECT = False
    CSRF_COOKIE_SECURE = False
else:
    # Example of setting based on another environment variable, or default to True
    SESSION_COOKIE_SECURE = os.getenv("SESSION_COOKIE_SECURE", "True") == "True"
    SECURE_HSTS_SECONDS = 31536000  # Be careful with this setting
    SECURE_HSTS_INCLUDE_SUBDOMAINS = True
    SECURE_HSTS_PRELOAD = True
    SECURE_SSL_REDIRECT = True
    CSRF_COOKIE_SECURE = True<|MERGE_RESOLUTION|>--- conflicted
+++ resolved
@@ -36,17 +36,8 @@
 DEBUG = os.getenv("DEBUG")
 
 ALLOWED_HOSTS = [
-<<<<<<< HEAD
     "beta.api.techbychoice.org",
     "beta.api.dev.techbychoice.org"
-=======
-    'dashboard.stripe.com',
-    '127.0.0.1',
-    '127.0.0.1:3000',
-    'localhost',
-    'beta.api.techbychoice.org',
-    'localhost:3000'
->>>>>>> 2bb027b3
 ]
 
 # Application definition
@@ -110,7 +101,6 @@
 # https://docs.djangoproject.com/en/4.0/ref/settings/#databases
 
 DATABASES = {
-<<<<<<< HEAD
     "default": {
         "ENGINE": "django.db.backends.postgresql_psycopg2",
         "NAME": os.getenv("PGDATABASE"),
@@ -118,15 +108,6 @@
         "PASSWORD": os.getenv("PGPASSWORD"),
         "HOST": os.getenv("PGHOST"),
         "PORT": os.getenv("PGPORT"),
-=======
-    'default': {
-        'ENGINE': 'django.db.backends.postgresql_psycopg2',
-        'NAME': os.getenv('PGDATABASE'),
-        'USER': os.getenv('PGUSER'),
-        'PASSWORD': os.getenv('POSTGRES_PASSWORD'),
-        'HOST': os.getenv('PGHOST'),
-        'PORT': os.getenv('PGPORT'),
->>>>>>> 2bb027b3
     }
 }
 
@@ -222,21 +203,11 @@
 # CORS_EXPOSE_HEADERS = ["Date"]
 
 CORS_ALLOWED_ORIGINS = [
-<<<<<<< HEAD
 
     "https://www.beta.techbychoice.org",
     "https://beta.techbychoice.org",
     "https://www.opendoors.api.techbychoice.org",
     "https://opendoors.api.techbychoice.org",
-    "https://www.gamma.techbychoice.org",
-=======
-    'http://localhost:3000',
-    'http://127.0.0.1:3000',
-    'http://localhost:7001',
-    'http://127.0.0.1:7001',
-    'https://beta.techbychoice.org',
-    'https://www.beta.techbychoice.org',
->>>>>>> 2bb027b3
 ]
 
 # CSRF_COOKIE_DOMAIN = "localhost:3000"
@@ -256,13 +227,8 @@
 # SESSION_COOKIE_DOMAIN = "localhost:3000"
 
 # Allow cookies
-<<<<<<< HEAD
-# SESSION_COOKIE_SAMESITE = None
-# SESSION_COOKIE_SECURE = False  # Set this to True in production with HTTPS
-=======
 SESSION_COOKIE_SAMESITE = None
-SESSION_COOKIE_SECURE = False  # Set this to True in production with HTTPS
->>>>>>> 2bb027b3
+SESSION_COOKIE_SECURE = True
 
 
 LOGGING = {
