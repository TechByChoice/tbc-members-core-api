--- conflicted
+++ resolved
@@ -148,17 +148,11 @@
                 "message": "Issue saving account data",
             }, status=status.HTTP_400_BAD_REQUEST)
 
-<<<<<<< HEAD
-    @action(detail=False, methods=['get'], url_path='confirm-email/(?P<id>[^/]+)/(?P<token>[^/]+)')
-    def confirm_account_email(self, request, id=None, token=None):
-        print(”confirm email flow started") 
-=======
 
 class ConfirmEmailAPIView(APIView):
     permission_classes = [AllowAny]
     def get(self, request, id=None, token=None):
         print("starting email confirmation flow")
->>>>>>> a634717f
         try:
             # Decode the user ID
             uid = force_str(urlsafe_base64_decode(id))
