import json
import logging

from django.contrib.auth.decorators import login_required
from django.contrib.auth.hashers import make_password
from django.db import transaction
from django.db.models import Prefetch
from django.http import JsonResponse
from django.views.decorators.csrf import csrf_exempt
from knox.auth import AuthToken
from rest_framework import status
from rest_framework.decorators import api_view, throttle_classes, parser_classes
from rest_framework.exceptions import ValidationError
from rest_framework.parsers import MultiPartParser
from rest_framework.response import Response
from rest_framework.throttling import UserRateThrottle

from apps.company.models import Roles, JobLevel, CompanyProfile, Skill, Department, CompanyTypes, Industries, \
    SalaryRange, COMPANY_SIZE, ON_SITE_REMOTE
from apps.core.models import UserProfile, PronounsIdentities, EthicIdentities, GenderIdentities, SexualIdentities, \
    CommunityNeeds, CustomUser
from apps.core.serializers import UserProfileSerializer, CustomAuthTokenSerializer, \
    UpdateProfileAccountDetailsSerializer, CompanyProfileSerializer, UpdateCustomUserSerializer, \
    TalentProfileRoleSerializer, TalentProfileSerializer
from apps.mentorship.models import MentorshipProgramProfile, MentorRoster, MenteeProfile
from apps.mentorship.serializer import MentorRosterSerializer, MentorshipProgramProfileSerializer
from apps.talent.models import TalentProfile
from apps.talent.serializers import UpdateTalentProfileSerializer
from utils.emails import send_dynamic_email
from utils.helper import prepend_https_if_not_empty
from utils.slack import fetch_new_posts, send_invite

logger = logging.getLogger(__name__)


class LoginThrottle(UserRateThrottle):
    rate = '5/min'


@api_view(['POST'])
@throttle_classes([LoginThrottle])
def login_api(request):
    serializer = CustomAuthTokenSerializer(data=request.data)
    serializer.is_valid(raise_exception=True)
    user = serializer.validated_data['user']
    # userprofile = UserProfile.objects.get(user=user.id)
    # userprofile_serializer = UserProfileSerializer(userprofile)
    # userprofile_json_data = userprofile_serializer.data
    # userprofile.timezone = request.data['timezone']
    # userprofile.save()
    # create a token to track login
    _, token = AuthToken.objects.create(user)

    response = JsonResponse({
        'status': True,
        'user_info': {
            'id': user.id,
            'first_name': user.first_name,
            'last_name': user.last_name,
            'email': user.email,
            'userprofile': [],
            # 'userprofile': userprofile_json_data
        },
        'account_info': {
            'is_staff': user.is_staff,
            'is_recruiter': user.is_recruiter,
            'is_member': user.is_member,
            'is_mentor': user.is_mentor,
            'is_mentee': user.is_mentee,
            'is_speaker': user.is_speaker,
            'is_volunteer': user.is_volunteer,
            'is_mentor_profile_active': user.is_mentor_profile_active,
            'is_mentor_training_complete': user.is_mentor_training_complete,
            'is_mentor_profile_approved': user.is_mentor_profile_approved,
            'is_mentor_application_submitted': user.is_mentor_application_submitted,
            'is_talent_source_beta': user.is_talent_source_beta,
            'is_team': user.is_team,
            'is_community_recruiter': user.is_community_recruiter,
            'is_company_account': user.is_company_account,
            'is_partnership': user.is_partnership,
        },
        'token': token
    })

    # Set secure cookie
    response.set_cookie('auth_token', token, secure=False,
                        httponly=True, domain='localhost')  # httponly=True to prevent access by JavaScript

    return response


@api_view(['GET'])
def get_user_data(request):
    user = request.user
    userprofile = UserProfile.objects.get(user_id=user.id)
    userprofile_serializer = UserProfileSerializer(userprofile)
    userprofile_json_data = userprofile_serializer.data
    mentor_data = {}
    mentee_data = {}
    mentor_roster_data = {}

    # Get mentor data
    if user.is_mentor and user.is_mentor_application_submitted:
        mentor_application = MentorshipProgramProfile.objects.get(user=user)
        mentor_serializer = MentorshipProgramProfileSerializer(mentor_application)
        mentor_data = mentor_serializer.data
    if user.is_mentee:
        mentor_application = MentorshipProgramProfile.objects.get(user=user)
        mentee_profile = MenteeProfile.objects.get(user_id=user.id)
        mentee_data = {
            'id': mentee_profile.id,
            # 'mentee_support_areas': mentor_application.mentee_profile.mentee_support_areas,
        }

        # Check to see if the user is connected with any mentors
        mentee_profiles = MenteeProfile.objects.get(user=request.user)
        mentorship_roster = MentorRoster.objects.filter(mentee=mentee_profiles.id)

        if mentorship_roster:
            serializer = MentorRosterSerializer(mentorship_roster, many=True)
            mentor_roster_data = serializer.data

    # Fetch and Serialize TalentProfile Data
    try:
        talentprofile = TalentProfile.objects.get(user=user.id)  # Fetch TalentProfile related to the user
        talentprofile_serializer = TalentProfileSerializer(talentprofile)  # Serialize TalentProfile data
        talentprofile_json_data = talentprofile_serializer.data  # Convert serialized data to JSON
    except TalentProfile.DoesNotExist:  # Handle the case when TalentProfile does not exist for the user
        talentprofile_json_data = None

    try:
        current_company = CompanyProfile.objects.get(current_employees=request.user)
    except CompanyProfile.DoesNotExist:
        current_company = None

    return Response({
        'status': True,
        'user_info': {
            'id': user.id,
            'first_name': user.first_name,
            'last_name': user.last_name,
            'email': user.email,
            'userprofile': userprofile_json_data,
            'talentprofile': talentprofile_json_data,
            "current_company": {
                "id": current_company.id if current_company else None,
                "company_name": current_company.company_name if current_company else None
            }
        },
        'account_info': {
            'is_staff': user.is_staff,
            'is_recruiter': user.is_recruiter,
            'is_member': user.is_member,
            'is_mentor': user.is_mentor,
            'is_mentee': user.is_mentee,
            'is_mentor_profile_active': user.is_mentor_profile_active,
            'is_mentor_profile_removed': user.is_mentor_profile_removed,
            'is_mentor_training_complete': user.is_mentor_training_complete,
            'is_mentor_interviewing': user.is_mentor_interviewing,
            'is_mentor_profile_paused': user.is_mentor_profile_paused,
            'is_mentor_profile_approved': user.is_mentor_profile_approved,
            'is_mentor_application_submitted': user.is_mentor_application_submitted,
            'is_speaker': user.is_speaker,
            'is_volunteer': user.is_volunteer,
            'is_team': user.is_team,
            'is_community_recruiter': user.is_community_recruiter,
            'is_company_account': user.is_company_account,
            'is_partnership': user.is_partnership,
        },
        'mentor_details': mentor_data,
        'mentee_details': mentee_data,
        'mentor_roster_data': mentor_roster_data
    })


@api_view(['GET'])
def get_announcement(request):
    try:
        slack_msg = fetch_new_posts('CELK4L5FW', 1)
        if slack_msg:
            return Response({'announcement': slack_msg}, status=status.HTTP_200_OK)
        else:
            print(f'Did not get a new slack message')
            return Response({"message": "No new messages."}, status=status.HTTP_404_NOT_FOUND)
    except Exception as e:
        print(f'Error pulling slack message: {str(e)}')
        return Response({"error": str(e)}, status=status.HTTP_500_INTERNAL_SERVER_ERROR)


@api_view(['GET'])
def get_new_member_data(request):
    sexual_identities = list(SexualIdentities.objects.values('identity', 'id'))
    gender_identities = list(GenderIdentities.objects.values('gender', 'id'))
    ethic_identities = list(EthicIdentities.objects.values('ethnicity', 'id'))
    pronouns_identities = list(PronounsIdentities.objects.values('pronouns', 'id'))
    job_skills = list(Skill.objects.values('name', 'skill_type', 'id'))
    community_needs = list(CommunityNeeds.objects.values('name', 'id'))
    job_department = list(Department.objects.values('name', 'id'))
    job_roles = Roles.objects.prefetch_related(Prefetch('job_skill_list')).all()
    job_salary_range = list(SalaryRange.objects.values('range'))
    job_site = [{'name': site[0], 'value': site[1]} for site in ON_SITE_REMOTE]
    company_list = list(CompanyProfile.objects.values('company_name', 'id', 'company_url'))
    company_sizes = [{'name': size[0], 'value': size[1]} for size in COMPANY_SIZE]
    company_types = list(CompanyTypes.objects.values('name', 'id'))
    company_industries = list(Industries.objects.values('name', 'id'))
    how_connection_made_list = UserProfile.HOW_CONNECTION_MADE
    # career_journey_choices = TalentProfile.CAREER_JOURNEY
    career_journey_choices = TalentProfile.CAREER_JOURNEY
    connection_options = []
    career_journey_steps = []
    roles_data = []
    for id, name in career_journey_choices:
        career_journey_steps.append({
            'name': name,
            'id': id
        })

    for connection_type in how_connection_made_list:
        connection_options.append({
            'name': connection_type[1]
        })

    # Iterate over roles and get their skill names.
    for role in job_roles:
        skill_names = [skill.name for skill in role.job_skill_list.all()[:3]]
        roles_data.append({
            'id': role.id,
            'name': role.name,
            'job_skill_list': skill_names
        })

    return Response({
        'status': True,
        "total_companies": len(company_list),
        "sexual_identities": sexual_identities,
        "gender_identities": gender_identities,
        "ethic_identities": ethic_identities,
        "pronouns_identities": pronouns_identities,
        "job_skills": job_skills,
        "community_needs": community_needs,
        "job_department": job_department,
        "job_roles": roles_data,
        "job_salary_range": job_salary_range,
        "job_site": job_site,
        "company_list": company_list,
        "company_sizes": company_sizes,
        "company_types": company_types,
        "company_industries": company_industries,
        "career_journey_choices": career_journey_steps,
        "connection_options": connection_options,
    })


# @login_required
@parser_classes([MultiPartParser])
@api_view(['PATCH'])
def create_new_member(request):
    data = request.data
    user_data = {
        'is_mentee': True if data.get('is_mentee', '') else False,
        'is_mentor': True if data.get('is_mentor', '') else False,
    }

    company_data = {
        'company_name': data.get('company_name', ''),
        'company_url': data.get('company_url', ''),
    }

    profile_data = {
        'linkedin': prepend_https_if_not_empty(data.get('linkedin', '')),
        'instagram': data.get('instagram', ''),
        'github': prepend_https_if_not_empty(data.get('github', '')),
        'twitter': data.get('twitter', ''),
        'youtube': prepend_https_if_not_empty(data.get('youtube', '')),
        'personal': prepend_https_if_not_empty(data.get('personal', '')),
        'identity_sexuality': data.get('identity_sexuality', '').split(','),
        'is_identity_sexuality_displayed': True if data.get('is_identity_sexuality_displayed', '') else False,
        'identity_gender': data.get('gender_identities', '').split(','),
        'is_identity_gender_displayed': True if data.get('is_identity_gender_displayed', '') else False,
        'identity_ethic': data.get('identity_ethic', '').split(','),
        'is_identity_ethic_displayed': True if data.get('is_identity_ethic_displayed', '') else False,
        'identity_pronouns': data.get('pronouns_identities', '').split(',') if data.get(
            'pronouns_identities') else None,
        'disability': True if data.get('disability', '') else False,
        'is_disability_displayed': True if data.get('is_disability_displayed', '') else False,
        'care_giver': True if data.get('care_giver', '') else False,
        'is_care_giver_displayed': True if data.get('is_care_giver_displayed', '') else False,
        'veteran_status': data.get('veteran_status', ''),
        'is_veteran_status_displayed': True if data.get('is_veteran_status_displayed', '') else False,
        'how_connection_made': data.get('how_connection_made', '').lower(),
        'is_pronouns_displayed': True if data.get('is_pronouns_displayed', '') else False,
        'marketing_monthly_newsletter': True if data.get('marketing_monthly_newsletter', '') else False,
        'marketing_events': True if data.get('marketing_events', '') else False,
        'marketing_identity_based_programing': True if data.get('marketing_identity_based_programing', '') else False,
        'marketing_jobs': True if data.get('marketing_jobs', '') else False,
        'marketing_org_updates': True if data.get('marketing_org_updates', '') else False,
        'postal_code': data.get('postal_code', ''),
        'tbc_program_interest': data.get('tbc_program_interest', ''),
        'photo': request.FILES['photo'] if 'photo' in request.FILES else None,
    }

    talent_data = {
        'tech_journey': data.get('tech_journey', []),
        'talent_status': data.get('talent_status', False),
        'company_types': data.get('company_types', []).split(',') if data.get('company_types') else '',
        'department': data.get('job_department', []).split(','),
        'role': data.get('job_roles', []).split(','),
        'skills': data.get('job_skills', []).split(','),
        'max_compensation': data.get('max_compensation', []),
        'min_compensation': data.get('min_compensation', []),
        'resume': request.FILES['resume'] if 'resume' in request.FILES else None
    }

    try:
        with transaction.atomic():
            # Create CustomUser object

            user_serializer = UpdateCustomUserSerializer(instance=request.user, data=user_data, partial=True)
            user_serializer.is_valid(raise_exception=True)
            user = user_serializer.save()
            # user = request.user.id
            # user_details = CustomUser.objects.get(id=request.user.id)

            # Handle TalentProfile related fields and create object
            roles_to_set = []  # This list will hold the role objects to be set to the TalentProfile
            for role_name in talent_data['role']:
                try:
                    # Try to get the role by name, and if it doesn't exist, create it.
                    role, created = Roles.objects.get_or_create(name=role_name)
                    roles_to_set.append(role.pk)
                except (Roles.MultipleObjectsReturned, ValueError):
                    # Handle the case where multiple roles are found with the same name or
                    # where the name is invalid (for instance, if name is a required field
                    # and it's None or an empty string).
                    return Response({'detail': f'Invalid role: {role_name}'}, status=status.HTTP_400_BAD_REQUEST)

            company_types_to_set = []  # This list will hold the role objects to be set to the TalentProfile
            if isinstance(talent_data['company_types'], list) and talent_data['company_types']:
                for company_type in talent_data['company_types']:
                    if company_type:  # Check if company_type is not an empty string
                        try:
                            name, created = CompanyTypes.objects.get_or_create(name=company_type)
                            company_types_to_set.append(name.pk)
                        except (CompanyTypes.MultipleObjectsReturned, ValueError):
                            return Response({'detail': f'Invalid company type: {company_type}'},
                                            status=status.HTTP_400_BAD_REQUEST)

            department_to_set = []  # This list will hold the role objects to be set to the TalentProfile
            for department in talent_data['department']:
                try:
                    # Try to get the role by name, and if it doesn't exist, create it.
                    name, created = Department.objects.get_or_create(name=department)
                    department_to_set.append(name.pk)
                except (Department.MultipleObjectsReturned, ValueError):
                    # Handle the case where multiple roles are found with the same name or
                    # where the name is invalid (for instance, if name is a required field
                    # and it's None or an empty string).
                    return Response({'detail': f'Invalid department: {department}'}, status=status.HTTP_400_BAD_REQUEST)

            skills_to_set = []  # This list will hold the role objects to be set to the TalentProfile
            for skill in talent_data['skills']:
                try:
                    # Try to get the role by name, and if it doesn't exist, create it.
                    name, created = Skill.objects.get_or_create(name=skill)
                    skills_to_set.append(name.pk)
                except (Skill.MultipleObjectsReturned, ValueError):
                    # Handle the case where multiple roles are found with the same name or
                    # where the name is invalid (for instance, if name is a required field
                    # and it's None or an empty string).
                    return Response({'detail': f'Invalid role: {skill}'}, status=status.HTTP_400_BAD_REQUEST)

            min_compensation_to_set = []  # This list will hold the role objects to be set to the TalentProfile
            # Check if 'min_compensation' is a list, not empty, and its first element isn't an empty string
            if (isinstance(talent_data['min_compensation'], list) and
                    len(talent_data['min_compensation']) > 0 and
                    talent_data['min_compensation'][0] != ''):

                for comp in talent_data['min_compensation']:
                    try:
                        # Try to get the role by name, and if it doesn't exist, create it.
                        name, created = SalaryRange.objects.get_or_create(id=comp)
                        min_compensation_to_set.append(name.pk)
                    except (SalaryRange.MultipleObjectsReturned, ValueError):
                        # Handle the case where multiple roles are found with the same name or
                        # where the name is invalid (for instance, if name is a required field
                        # and it's None or an empty string).
                        return Response({'detail': f'Invalid salary range: {comp}'}, status=status.HTTP_400_BAD_REQUEST)

            max_compensation_to_set = []  # This list will hold the role objects to be set to the TalentProfile
            # Check if 'min_compensation' is a list, not empty, and its first element isn't an empty string
            if (isinstance(talent_data['max_compensation'], list) and
                    len(talent_data['max_compensation']) > 0 and
                    talent_data['max_compensation'][0] != ''):

                for comp in talent_data['max_compensation']:
                    try:
                        # Try to get the role by name, and if it doesn't exist, create it.
                        name, created = SalaryRange.objects.get_or_create(id=comp)
                        max_compensation_to_set.append(name.pk)
                    except (SalaryRange.MultipleObjectsReturned, ValueError):
                        # Handle the case where multiple roles are found with the same name or
                        # where the name is invalid (for instance, if name is a required field
                        # and it's None or an empty string).
                        return Response({'detail': f'Invalid salary range: {comp}'}, status=status.HTTP_400_BAD_REQUEST)

            talent_data['user'] = user.id  # set the user field in TalentProfile
            talent_data['min_compensation'] = min_compensation_to_set[0] if min_compensation_to_set else 1
            talent_data['max_compensation'] = max_compensation_to_set[0] if max_compensation_to_set else 1
            talent_data['skills'] = skills_to_set
            talent_data['department'] = department_to_set
            talent_data['company_types'] = company_types_to_set
            talent_data['role'] = roles_to_set
            talent_serializer = UpdateTalentProfileSerializer(data=talent_data)
            talent_serializer.is_valid(raise_exception=True)
            talent = talent_serializer.save()

            # Handle UserProfile related fields and create object
            identity_sexuality_to_set = []  # This list will hold the role objects to be set to the TalentProfile
            if profile_data['identity_sexuality'] and not (isinstance(profile_data['identity_sexuality'], list) and len(
                    profile_data['identity_sexuality']) == 1 and profile_data['identity_sexuality'][0] == ''):
                for comp in profile_data['identity_sexuality']:
                    try:
                        # Try to get the role by name, and if it doesn't exist, create it.
                        identity = SexualIdentities.objects.get(identity=comp)
                        identity_sexuality_to_set.append(identity.pk)
                    except (SexualIdentities.MultipleObjectsReturned, ValueError):
                        # Handle the case where multiple roles are found with the same name or
                        # where the name is invalid (for instance, if name is a required field
                        # and it's None or an empty string).
                        return Response({'detail': f'Invalid sexuality: {comp}'}, status=status.HTTP_400_BAD_REQUEST)

            identity_gender_to_set = []  # This list will hold the role objects to be set to the TalentProfile
            if profile_data['identity_gender'] and not (
                    isinstance(profile_data['identity_gender'], list) and len(profile_data['identity_gender']) == 1 and
                    profile_data['identity_gender'][0] == ''):
                for comp in profile_data['identity_gender']:
                    try:
                        # Try to get the role by name, and if it doesn't exist, create it.
                        gender = GenderIdentities.objects.get(gender=comp)
                        identity_gender_to_set.append(gender.pk)
                    except (GenderIdentities.MultipleObjectsReturned, ValueError):
                        # Handle the case where multiple roles are found with the same name or
                        # where the name is invalid (for instance, if name is a required field
                        # and it's None or an empty string).
                        return Response({'detail': f'Invalid gender: {comp}'}, status=status.HTTP_400_BAD_REQUEST)

            identity_ethic_to_set = []  # This list will hold the role objects to be set to the TalentProfile
            if profile_data['identity_ethic'] and not (
                    isinstance(profile_data['identity_ethic'], list) and len(profile_data['identity_ethic']) == 1 and
                    profile_data['identity_ethic'][0] == ''):
                for item in profile_data['identity_ethic']:
                    try:
                        # Try to get the role by name, and if it doesn't exist, create it.
                        ethnicity = EthicIdentities.objects.get(ethnicity=item)
                        identity_ethic_to_set.append(ethnicity.pk)
                    except (EthicIdentities.MultipleObjectsReturned, ValueError):
                        # Handle the case where multiple roles are found with the same name or
                        # where the name is invalid (for instance, if name is a required field
                        # and it's None or an empty string).
                        return Response({'detail': f'Invalid ethnicity: {comp}'}, status=status.HTTP_400_BAD_REQUEST)

            identity_pronouns_to_set = []  # This list will hold the role objects to be set to the TalentProfile
            if profile_data['identity_pronouns'] and not (isinstance(profile_data['identity_pronouns'], list) and len(
                    profile_data['identity_pronouns']) == 1 and profile_data['identity_pronouns'][0] == ''):
                for item in profile_data['identity_pronouns']:
                    try:
                        # Try to get the role by name, and if it doesn't exist, create it.
                        pronouns = PronounsIdentities.objects.get(pronouns=item)
                        identity_pronouns_to_set.append(pronouns.pk)
                    except (PronounsIdentities.MultipleObjectsReturned, ValueError):
                        # Handle the case where multiple roles are found with the same name or
                        # where the name is invalid (for instance, if name is a required field
                        # and it's None or an empty string).
                        return Response({'detail': f'Invalid pronouns: {comp}'}, status=status.HTTP_400_BAD_REQUEST)

            profile_data['user'] = user.id  # set the user field in UserProfile
            if identity_sexuality_to_set:
                profile_data['identity_sexuality'] = identity_sexuality_to_set
            else:
                del profile_data['identity_sexuality']
            if identity_gender_to_set:
                profile_data['identity_gender'] = identity_gender_to_set if identity_gender_to_set else None
            else:
                del profile_data['identity_gender']
            if identity_ethic_to_set:
                profile_data['identity_ethic'] = identity_ethic_to_set if identity_ethic_to_set else None
            else:
                del profile_data['identity_ethic']
            if identity_pronouns_to_set:
                profile_data['identity_pronouns'] = identity_pronouns_to_set if identity_pronouns_to_set else None
            else:
                del profile_data['identity_pronouns']
            profile_serializer = UserProfileSerializer(data=profile_data)
            profile_serializer.is_valid(raise_exception=True)
            profile = profile_serializer.save()

            if user_data['is_mentee'] or user_data['is_mentee']:
                MentorshipProgramProfile.objects.create(
                    user=user
                )

            try:
                send_invite(request.user.email)

                return Response(
                    {'status': True, 'message': 'User, TalentProfile, and UserProfile created successfully!'},
                    status=status.HTTP_200_OK)
            except Exception as e:
                print(e)
                return Response({'status': True, 'User, TalentProfile, and UserProfile created successfully: But '
                                                 'issue sending Slack Invite: error': str(e)},
                                status=status.HTTP_201_CREATED)
    except Exception as e:
        print(e)
        return Response({'status': 'Error', 'error': 'An unexpected error occurred.'},
                        status=status.HTTP_500_INTERNAL_SERVER_ERROR)


@api_view(['GET'])
def get_new_company_data(request):
    return Response({
        'status': True,
        "data": [
            {
                "step": "Marketing Related Questions",
                "questions": [
                    {
                        "order": 0,
                        "label": "Communication Settings",
                        "key": None,
                        "helper_text": "The following questions will help us understand what email and updates you want form us.",
                        "type": "title",
                        "options": None
                    },
                    {
                        "order": 1,
                        "label": "Please details your would like to receive marketing about",
                        "key": None,
                        "helper_text": None,
                        "type": "header",
                        "options": None
                    },
                    {
                        "order": 2,
                        "label": "Our Monthly Newsletter",
                        "key": "marketing_monthly_newsletter",
                        "helper_text": None,
                        "type": "checkbox",
                        "options": None
                    },
                    {
                        "order": 3,
                        "label": "Community Events",
                        "key": "marketing_events",
                        "helper_text": None,
                        "type": "checkbox",
                        "options": None
                    },
                    {
                        "order": 4,
                        "label": "Interest Based Programing",
                        "key": "marketing_identity_based_programing",
                        "helper_text": None,
                        "type": "checkbox",
                        "options": None
                    },
                    {
                        "order": 5,
                        "label": "Open Jobs & Job Hunting Tips",
                        "key": "marketing_jobs",
                        "helper_text": None,
                        "type": "checkbox",
                        "options": None
                    },
                    {
                        "order": 5,
                        "label": "Community Updates",
                        "key": "marketing_org_updates",
                        "helper_text": None,
                        "type": "checkbox",
                        "options": None
                    },
                ]
            },
        ]
    })


@api_view(['POST'])
def update_profile_account_details(request):
    user = request.user
    try:
        profile = user.userprofile
    except TalentProfile.DoesNotExist:
        return Response({'error': 'Profile not found'}, status=status.HTTP_404_NOT_FOUND)

    if request.method == 'POST':
        serializer = UpdateProfileAccountDetailsSerializer(profile, data=request.data, partial=True)
        if serializer.is_valid():
            serializer.save()
            return Response({'status': True, 'message': 'Form Saved'}, status=status.HTTP_200_OK)
        return Response({'status': False, 'message': serializer.errors}, status=status.HTTP_400_BAD_REQUEST)


@api_view(['POST'])
def update_profile_work_place(request):
    # Handling existing company.
    company_details = request.data.get('select_company', None)

    if company_details:
        try:
            company = CompanyProfile.objects.get(id=company_details['id'])
        except CompanyProfile.DoesNotExist:
            return Response({'status': False, 'detail': 'Company does not exist.'}, status=status.HTTP_400_BAD_REQUEST)
    else:  # Handling new company.
        company_serializer = CompanyProfileSerializer(data=request.data, context={'request': request})
        if company_serializer.is_valid():
            company = company_serializer.save()
        else:
            return Response({'status': False, 'message': company_serializer.errors}, status=status.HTTP_400_BAD_REQUEST)

    # Updating the current employee for the company.
    user = request.user
    company.current_employees.add(user)
    company.save()

    # Updating talent profile.
    talent_profile = user.user
    role_names = request.data.get('job_roles')

    roles_to_set = []  # This list will hold the role objects to be set to the TalentProfile
    for role_name in role_names:
        try:
            # Try to get the role by name, and if it doesn't exist, create it.
            role, created = Roles.objects.get_or_create(name=role_name)
            roles_to_set.append(role)
        except (Roles.MultipleObjectsReturned, ValueError):
            # Handle the case where multiple roles are found with the same name or
            # where the name is invalid (for instance, if name is a required field
            # and it's None or an empty string).
            return Response({'detail': f'Invalid role: {role_name}'}, status=status.HTTP_400_BAD_REQUEST)
    talent_profile.role.set(roles_to_set)
    talent_profile.save()

    return Response({'detail': 'Account Details Updated.'}, status=status.HTTP_200_OK)


@api_view(['POST'])
def update_profile_skills_roles(request):
    userprofile = request.user
    roles = request.data.get('department')
    skills = request.data.get('skills')

    roles_to_set = []  # This list will hold the role objects to be set to the TalentProfile
    for role_name in roles:
        try:
            # Try to get the role by name, and if it doesn't exist, create it.
            role = Department.objects.get(name=role_name)
            roles_to_set.append(role)
        except (Department.MultipleObjectsReturned, ValueError):
            # Handle the case where multiple roles are found with the same name or
            # where the name is invalid (for instance, if name is a required field
            # and it's None or an empty string).
            return Response({'detail': f'Invalid department: {role_name}'}, status=status.HTTP_400_BAD_REQUEST)

    skills_to_set = []  # This list will hold the role objects to be set to the TalentProfile
    for skill in skills:
        try:
            # Try to get the role by name, and if it doesn't exist, create it.
            name = Skill.objects.get(name=skill)
            skills_to_set.append(name.pk)
        except (Skill.MultipleObjectsReturned, ValueError):
            # Handle the case where multiple roles are found with the same name or
            # where the name is invalid (for instance, if name is a required field
            # and it's None or an empty string).
            return Response({'detail': f'Invalid skills: {skill}'}, status=status.HTTP_400_BAD_REQUEST)

    if roles_to_set:
        userprofile.user.department.set(roles_to_set)
    if skills_to_set:
        userprofile.user.skills.set(skills_to_set)
    userprofile.save()

    return Response({'status': True, 'detail': 'Account Details Updated.'}, status=status.HTTP_200_OK)


@api_view(['POST'])
def update_profile_social_accounts(request):
    userprofile = request.user.userprofile
    userprofile.linkedin = 'https://' + request.data.get('linkedin')
    userprofile.instagram = request.data.get('instagram')
    userprofile.github = 'https://' + request.data.get('github')
    userprofile.twitter = request.data.get('twitter')
    userprofile.youtube = 'https://' + request.data.get('youtube')
    userprofile.personal = 'https://' + request.data.get('personal')
    userprofile.save()

    return Response({'status': True, 'detail': 'Account Details Updated.'}, status=status.HTTP_200_OK)


@api_view(['POST'])
def update_profile_identity(request):
    # TODO | [CODE CLEAN UP] MOVE TO SERIALIZER
    userprofile = request.user

    identity_sexuality = request.data.get('identity_sexuality')
    gender_identities = request.data.get('gender_identities')
    ethic_identities = request.data.get('ethic_identities')
    disability = request.data.get('disability')
    care_giver = request.data.get('care_giver')
    veteran_status_str = request.data.get('veteran_status')

    sexuality_to_set = []  # This list will hold the role objects to be set to the TalentProfile
    for role_name in identity_sexuality:
        try:
            # Try to get the role by name, and if it doesn't exist, create it.
            role = SexualIdentities.objects.get(identity=role_name['identity'])
            sexuality_to_set.append(role)
        except (SexualIdentities.MultipleObjectsReturned, ValueError):
            # Handle the case where multiple roles are found with the same name or
            # where the name is invalid (for instance, if name is a required field
            # and it's None or an empty string).
            return Response({'detail': f'Invalid sexuality: {role_name}'}, status=status.HTTP_400_BAD_REQUEST)

    gender_to_set = []  # This list will hold the role objects to be set to the TalentProfile
    for role_name in gender_identities:
        try:
            # Try to get the role by name, and if it doesn't exist, create it.
            role = GenderIdentities.objects.get(gender=role_name['gender'])
            gender_to_set.append(role)
        except (Roles.MultipleObjectsReturned, ValueError):
            # Handle the case where multiple roles are found with the same name or
            # where the name is invalid (for instance, if name is a required field
            # and it's None or an empty string).
            return Response({'detail': f'Invalid gender: {role_name}'}, status=status.HTTP_400_BAD_REQUEST)

    ethic_to_set = []  # This list will hold the role objects to be set to the TalentProfile
    for role_name in ethic_identities:
        try:
            # Try to get the role by name, and if it doesn't exist, create it.
            role = EthicIdentities.objects.get(ethnicity=role_name['ethnicity'])
            ethic_to_set.append(role)
        except (Roles.MultipleObjectsReturned, ValueError):
            # Handle the case where multiple roles are found with the same name or
            # where the name is invalid (for instance, if name is a required field
            # and it's None or an empty string).
            return Response({'detail': f'Invalid ethnicity: {role_name}'}, status=status.HTTP_400_BAD_REQUEST)
    if sexuality_to_set:
        userprofile.userprofile.identity_sexuality.set(sexuality_to_set)
    if gender_to_set:
        userprofile.userprofile.identity_gender.set(gender_to_set)
    if ethic_to_set:
        userprofile.userprofile.identity_ethic.set(ethic_to_set)
    if disability:
        userprofile.userprofile.disability = bool(disability)
    if care_giver:
        userprofile.userprofile.care_giver = bool(care_giver)
    if veteran_status_str:
        userprofile.userprofile.veteran_status = veteran_status_str

    userprofile.userprofile.is_identity_sexuality_displayed = request.data.get('is_identity_sexuality_displayed')
    userprofile.userprofile.is_identity_gender_displayed = request.data.get('is_identity_gender_displayed')
    userprofile.userprofile.is_identity_ethic_displayed = request.data.get('is_identity_ethic_displayed')
    userprofile.userprofile.is_disability_displayed = request.data.get('is_disability_displayed')
    userprofile.userprofile.is_care_giver_displayed = request.data.get('is_care_giver_displayed')
    userprofile.userprofile.is_veteran_status_displayed = request.data.get('is_veteran_status_displayed')

    userprofile.save()
    userprofile.userprofile.save()

    return Response({'status': True, 'detail': 'Account Details Updated.'}, status=status.HTTP_200_OK)


@api_view(['POST'])
def update_profile_notifications(request):
    userprofile = request.user.userprofile

    marketing_jobs = request.data.get('marketing_jobs')
    marketing_events = request.data.get('marketing_events')
    marketing_org_updates = request.data.get('marketing_org_updates')
    marketing_identity_based_programing = request.data.get('marketing_identity_based_programing')
    marketing_monthly_newsletter = request.data.get('marketing_monthly_newsletter')

    userprofile.marketing_jobs = bool(marketing_jobs)
    userprofile.marketing_events = bool(marketing_events)
    userprofile.marketing_org_updates = bool(marketing_org_updates)
    userprofile.marketing_identity_based_programing = bool(marketing_identity_based_programing)
    userprofile.marketing_monthly_newsletter = bool(marketing_monthly_newsletter)

    userprofile.save()

    return Response({'status': True, 'detail': 'Account Details Updated.'}, status=status.HTTP_200_OK)


@csrf_exempt
def create_new_user(request):
    if request.method == 'POST':
        data = json.loads(request.body)
        first_name = data.get('first_name')
        last_name = data.get('last_name')
        email = data.get('email').lower()
        password = data.get('password')

        if not all([first_name, last_name, email, password]):
            return JsonResponse({'status': False, 'error': 'Missing required parameters'}, status=400)

        # Check if a user with this email already exists
        if CustomUser.objects.filter(email=email).exists():
            return JsonResponse({'status': False, 'message': 'Email already in use'}, status=400)

        password = make_password(password)
        user = CustomUser(first_name=first_name, last_name=last_name, email=email, password=password)
        try:
            user.save()

            # response = JsonResponse({'status': True, 'message': 'User created successfully'}, status=201)

            # Create a token to track login
            _, token = AuthToken.objects.create(user)

            user.is_member = True
            user.save()

            # Prepare email data
            email_data = {
                'subject': 'Welcome to Our Platform',
                'recipient_emails': [user.email],
                'template_id': 'd-342822c240ed43778ba9e94a04fb10cf',
                'dynamic_template_data': {
                    'first_name': user.first_name,
                }
            }
<<<<<<< HEAD
            send_dynamic_email(email_data)
=======
>>>>>>> a5279777

            response = JsonResponse({'status': True, 'message': 'User created successfully', 'token': token},
                                    status=201)
            return response
        except Exception as e:
            # Log the exception for debugging
            print("Error while saving user: ", str(e))
            return JsonResponse({'status': False, 'error': 'Unable to create user'}, status=500)

    else:
        return JsonResponse({'status': False, 'error': 'Invalid request method'}, status=405)<|MERGE_RESOLUTION|>--- conflicted
+++ resolved
@@ -830,10 +830,8 @@
                     'first_name': user.first_name,
                 }
             }
-<<<<<<< HEAD
+
             send_dynamic_email(email_data)
-=======
->>>>>>> a5279777
 
             response = JsonResponse({'status': True, 'message': 'User created successfully', 'token': token},
                                     status=201)
